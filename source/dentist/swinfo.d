--- conflicted
+++ resolved
@@ -13,11 +13,7 @@
 
 enum executableName = "dentist";
 enum gitVersion = "v2.0.0";
-<<<<<<< HEAD
-enum gitCommit = "68d2a8ddad732c0309f6c4376d0d1582487c9a20";
-=======
 enum gitCommit = "5785bb3913734394cc1cd1233713ac7361def180";
->>>>>>> 158cc360
 enum version_ = gitVersion ~ testingOnly!"+testing";
 enum description = "Close assembly gaps using long-reads with focus on correctness.".wrap;
 enum copyright = "Copyright © 2018, Arne Ludwig <arne.ludwig@posteo.de>".wrap;
