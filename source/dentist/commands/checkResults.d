--- conflicted
+++ resolved
@@ -583,23 +583,13 @@
             options.tmpdir,
         );
 
-<<<<<<< HEAD
-        alias wholeContigMaps = (ac) => ac.first.contigB.begin == 0 &&
-                                        ac.last.contigB.end == ac.contigB.length;
-
-=======
->>>>>>> 151de1e1
         auto croppedContigAlignments = getFlatLocalAlignments(
             options.resultDb,
             croppedContigDb,
             croppedContigMappingFile,
         )
             .chainLocalAlignments(options.chainingOptions)
-<<<<<<< HEAD
-            .filter!wholeContigMaps
-=======
             .filter!(ac => ac.completelyCovers!"contigA")
->>>>>>> 151de1e1
             .array;
 
         foreach (ref ac; croppedContigAlignments)
