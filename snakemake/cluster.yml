--- conflicted
+++ resolved
@@ -33,30 +33,13 @@
     memory:     1024
     time:       "00:30"
 
-<<<<<<< HEAD
-self_alignment_by_block:
-    jobname:    dentist.{rule}.{wildcards.dam}.{wildcards.block}
-    memory:     1024
-    time:       "00:30"
-
-mask_self_block:
-    jobname:    dentist.{rule}.{wildcards.dam}.{wildcards.block}
-    memory:     8192
-    time:       "00:30"
-
-mask_self:
-    jobname:    dentist.{rule}.{wildcards.dam}
-    memory:     1024
-    time:       "00:15"
-=======
 mask_self:
     jobname:    dentist.{rule}.{wildcards.dam}
     memory:     8192
     time:       "00:30"
->>>>>>> 151de1e1
 
 ref_vs_reads_alignment_block:
-    jobname:    dentist.{rule}.{wildcards.block_ref}.{wildcards.blocks_reads}
+    jobname:    dentist.{rule}.{wildcards.block_reads}
     memory:     32768
     time:       "02:00"
 
@@ -67,43 +50,6 @@
 reads_vs_ref_alignment:
     memory:     1024
     time:       "01:00"
-
-ref_vs_reads_alignment_by_ref_block:
-    jobname:    dentist.{rule}.{wildcards.block_ref}
-    memory:     1024
-    time:       "00:30"
-
-ref_vs_reads_alignment_by_reads_block:
-    jobname:    dentist.{rule}.{wildcards.blocks_reads}
-    memory:     1024
-    time:       "00:30"
-
-reads_vs_ref_alignment_by_reads_block:
-    jobname:    dentist.{rule}.{wildcards.blocks_reads}
-    memory:     1024
-    time:       "00:30"
-
-ref_vs_reads_chained_alignment_block:
-    jobname:    dentist.{rule}.{wildcards.block_ref}.{wildcards.blocks_reads}
-    memory:     32768
-    time:       "02:00"
-
-ref_vs_reads_alignment:
-    memory:     1024
-    time:       "01:00"
-
-reads_vs_ref_alignment:
-    memory:     1024
-    time:       "01:00"
-
-ref_vs_reads_chained_alignment:
-    memory:     1024
-    time:       "00:30"
-
-mask_reads_block:
-    jobname:    dentist.{rule}.{wildcards.block_ref}
-    memory:     8192
-    time:       "00:30"
 
 mask_reads:
     memory:     1024
@@ -131,7 +77,7 @@
     time:       "01:00"
 
 preliminary_gap_closed_vs_reads_alignment_block:
-    jobname:    dentist.{rule}.{wildcards.block_ref}.{wildcards.blocks_reads}
+    jobname:    dentist.{rule}.{wildcards.block_reads}
     memory:     32768
     time:       "00:30"
 
